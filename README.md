[![Test Actions Status](https://github.com/aws/amazon-cloudwatch-logs-for-fluent-bit/workflows/Build/badge.svg)](https://github.com/aws/amazon-cloudwatch-logs-for-fluent-bit/actions)

## Fluent Bit Plugin for CloudWatch Logs

A Fluent Bit output plugin for CloudWatch Logs

#### Security disclosures

If you think you’ve found a potential security issue, please do not post it in the Issues.  Instead, please follow the instructions [here](https://aws.amazon.com/security/vulnerability-reporting/) or email AWS security directly at [aws-security@amazon.com](mailto:aws-security@amazon.com).

### Usage

Run `make` to build `./bin/cloudwatch.so`. Then use with Fluent Bit:
```
./fluent-bit -e ./cloudwatch.so -i cpu \
-o cloudwatch \
-p "region=us-west-2" \
-p "log_group_name=fluent-bit-cloudwatch" \
-p "log_stream_name=testing" \
-p "auto_create_group=true"
```

### Plugin Options

* `region`: The AWS region.
* `log_group_name`: The name of the CloudWatch Log Group that you want log records sent to.
* `log_stream_name`: The name of the CloudWatch Log Stream that you want log records sent to.
* `log_stream_prefix`: Prefix for the Log Stream name. The tag is appended to the prefix to construct the full log stream name. Not compatible with the `log_stream_name` option.  
* `log_key`: By default, the whole log record will be sent to CloudWatch. If you specify a key name with this option, then only the value of that key will be sent to CloudWatch. For example, if you are using the Fluentd Docker log driver, you can specify `log_key log` and only the log message will be sent to CloudWatch.
* `log_format`: An optional parameter that can be used to tell CloudWatch the format of the data. A value of `json/emf` enables CloudWatch to extract custom metrics embedded in a JSON payload. See the [Embedded Metric Format](https://docs.aws.amazon.com/AmazonCloudWatch/latest/monitoring/CloudWatch_Embedded_Metric_Format_Specification.html).
* `role_arn`: ARN of an IAM role to assume (for cross account access).
* `auto_create_group`: Automatically create the log group. Valid values are "true" or "false" (case insensitive). Defaults to false.
<<<<<<< HEAD
* `new_log_group_tags`: Comma/equal delimited string of tags to include with _auto created_ log groups. Example: `"tag=val,cooltag2=my other value"`
=======
* `log_retention_days`: If set to a number greater than zero, and newly create log group's retention policy is set to this many days.
>>>>>>> 7340cfd6
* `endpoint`: Specify a custom endpoint for the CloudWatch Logs API.
* `sts_endpoint`: Specify a custom endpoint for the STS API; used to assume your custom role provided with `role_arn`.
* `credentials_endpoint`: Specify a custom HTTP endpoint to pull credentials from. The HTTP response body should look like the following:
```
{
    "AccessKeyId": "ACCESS_KEY_ID",
    "Expiration": "EXPIRATION_DATE",
    "SecretAccessKey": "SECRET_ACCESS_KEY",
    "Token": "SECURITY_TOKEN_STRING"
}
```

**Note**: The plugin will always create the log stream, if it does not exist.

### Permissions

This plugin requires the following permissions:
* CreateLogGroup (if `auto_create_group` is set to true)
* CreateLogStream
* DescribeLogStreams
* PutLogEvents

### Credentials

This plugin uses the AWS SDK Go, and uses its [default credential provider chain](https://docs.aws.amazon.com/sdk-for-go/v1/developer-guide/configuring-sdk.html). If you are using the plugin on Amazon EC2 or Amazon ECS or Amazon EKS, the plugin will use your EC2 instance role or [ECS Task role permissions](https://docs.aws.amazon.com/AmazonECS/latest/developerguide/task-iam-roles.html) or [EKS IAM Roles for Service Accounts for pods](https://docs.aws.amazon.com/eks/latest/userguide/iam-roles-for-service-accounts.html). The plugin can also retrieve credentials from a [shared credentials file](https://docs.aws.amazon.com/cli/latest/userguide/cli-configure-files.html), or from the standard `AWS_ACCESS_KEY_ID`, `AWS_SECRET_ACCESS_KEY`, `AWS_SESSION_TOKEN` environment variables.

### Environment Variables

* `FLB_LOG_LEVEL`: Set the log level for the plugin. Valid values are: `debug`, `info`, and `error` (case insensitive). Default is `info`. **Note**: Setting log level in the Fluent Bit Configuration file using the Service key will not affect the plugin log level (because the plugin is external).
* `SEND_FAILURE_TIMEOUT`: Allows you to configure a timeout if the plugin can not send logs to CloudWatch. The timeout is specified as a [Golang duration](https://golang.org/pkg/time/#ParseDuration), for example: `5m30s`. If the plugin has failed to make any progress for the given period of time, then it will exit and kill Fluent Bit. This is useful in scenarios where you want your logging solution to fail fast if it has been misconfigured (i.e. network or credentials have not been set up to allow it to send to CloudWatch).

### Fluent Bit Versions

This plugin has been tested with Fluent Bit 1.2.0+. It may not work with older Fluent Bit versions. We recommend using the latest version of Fluent Bit as it will contain the newest features and bug fixes.

### Example Fluent Bit Config File

```
[INPUT]
    Name        forward
    Listen      0.0.0.0
    Port        24224

[OUTPUT]
    Name cloudwatch
    Match   *
    region us-east-1
    log_group_name fluent-bit-cloudwatch
    log_stream_prefix from-fluent-bit-
    auto_create_group true
```

### AWS for Fluent Bit

We distribute a container image with Fluent Bit and these plugins.

##### GitHub

[github.com/aws/aws-for-fluent-bit](https://github.com/aws/aws-for-fluent-bit)

##### Docker Hub

[amazon/aws-for-fluent-bit](https://hub.docker.com/r/amazon/aws-for-fluent-bit/tags)

##### Amazon ECR

You can use our SSM Public Parameters to find the Amazon ECR image URI in your region:

```
aws ssm get-parameters-by-path --path /aws/service/aws-for-fluent-bit/
```

For more see [our docs](https://github.com/aws/aws-for-fluent-bit#public-images).

## License

This library is licensed under the Apache 2.0 License.<|MERGE_RESOLUTION|>--- conflicted
+++ resolved
@@ -30,11 +30,8 @@
 * `log_format`: An optional parameter that can be used to tell CloudWatch the format of the data. A value of `json/emf` enables CloudWatch to extract custom metrics embedded in a JSON payload. See the [Embedded Metric Format](https://docs.aws.amazon.com/AmazonCloudWatch/latest/monitoring/CloudWatch_Embedded_Metric_Format_Specification.html).
 * `role_arn`: ARN of an IAM role to assume (for cross account access).
 * `auto_create_group`: Automatically create the log group. Valid values are "true" or "false" (case insensitive). Defaults to false.
-<<<<<<< HEAD
 * `new_log_group_tags`: Comma/equal delimited string of tags to include with _auto created_ log groups. Example: `"tag=val,cooltag2=my other value"`
-=======
 * `log_retention_days`: If set to a number greater than zero, and newly create log group's retention policy is set to this many days.
->>>>>>> 7340cfd6
 * `endpoint`: Specify a custom endpoint for the CloudWatch Logs API.
 * `sts_endpoint`: Specify a custom endpoint for the STS API; used to assume your custom role provided with `role_arn`.
 * `credentials_endpoint`: Specify a custom HTTP endpoint to pull credentials from. The HTTP response body should look like the following:
