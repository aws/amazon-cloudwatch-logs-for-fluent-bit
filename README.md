[![Test Actions Status](https://github.com/aws/amazon-cloudwatch-logs-for-fluent-bit/workflows/Build/badge.svg)](https://github.com/aws/amazon-cloudwatch-logs-for-fluent-bit/actions)

## Fluent Bit Plugin for CloudWatch Logs

A Fluent Bit output plugin for CloudWatch Logs

#### Security disclosures

If you think you’ve found a potential security issue, please do not post it in the Issues.  Instead, please follow the instructions [here](https://aws.amazon.com/security/vulnerability-reporting/) or email AWS security directly at [aws-security@amazon.com](mailto:aws-security@amazon.com).

### Usage

Run `make` to build `./bin/cloudwatch.so`. Then use with Fluent Bit:
```
./fluent-bit -e ./cloudwatch.so -i cpu \
-o cloudwatch \
-p "region=us-west-2" \
-p "log_group_name=fluent-bit-cloudwatch" \
-p "log_stream_name=testing" \
-p "auto_create_group=true"
```

### Plugin Options

* `region`: The AWS region.
<<<<<<< HEAD
* `log_group_name`: The name of the CloudWatch Log Group that you want log records sent to. This value allows a template in the form of `$(variable)`. See `log_stream_name` description for more. The app will attempt to create missing log groups, and will throw an error if it does not have access.
* `log_stream_name`: The name of the CloudWatch Log Stream that you want log records sent to. This value allows a template in the form of `$(variable)` where
* `default_log_group_name`: This required variable is the fallback in case any variables in `log_group_name` fails to parse. Defaults to `fluentbit-default`
* `default_log_stream_name`: This required variable is the fallback in case any variables in `log_stream_name` fails to parse. Defaults to `/fluentbit-default`
`variable` is a map key name in the log message. To access sub-values in the map
use the form `$(variable['subkey'])`. Special values: `$(tag)` references the full tag name, `$(tag[0])` and `$(tag[1])` are the first and second values of log tag split on periods. You may access any member by index, 0 through 9.
=======
* `log_group_name`: The name of the CloudWatch Log Group that you want log records sent to. This value allows a template in the form of `$(variable)`. See section [Templating Log Group and Stream Names](#templating-log-group-and-stream-names) for more. Fluent Bit will create missing log groups if `auto_create_group` is set, and will throw an error if it does not have permission.
* `log_stream_name`: The name of the CloudWatch Log Stream that you want log records sent to. This value allows a template in the form of `$(variable)`. See section [Templating Log Group and Stream Names](#templating-log-group-and-stream-names) for more.
* `default_log_group_name`: This required variable is the fallback in case any variables in `log_group_name` fails to parse. Defaults to `fluentbit-default`.
* `default_log_stream_name`: This required variable is the fallback in case any variables in `log_stream_name` fails to parse. Defaults to `/fluentbit-default`.
>>>>>>> 7bcf047d
* `log_stream_prefix`: (deprecated) Prefix for the Log Stream name. Setting this to `prefix-` is the same as setting `log_stream_name = prefix-$(tag)`.
* `log_key`: By default, the whole log record will be sent to CloudWatch. If you specify a key name with this option, then only the value of that key will be sent to CloudWatch. For example, if you are using the Fluentd Docker log driver, you can specify `log_key log` and only the log message will be sent to CloudWatch.
* `log_format`: An optional parameter that can be used to tell CloudWatch the format of the data. A value of `json/emf` enables CloudWatch to extract custom metrics embedded in a JSON payload. See the [Embedded Metric Format](https://docs.aws.amazon.com/AmazonCloudWatch/latest/monitoring/CloudWatch_Embedded_Metric_Format_Specification.html).
* `role_arn`: ARN of an IAM role to assume (for cross account access).
* `auto_create_group`: Automatically create log groups (and add tags). Valid values are "true" or "false" (case insensitive). Defaults to false. If you use dynamic variables in your log group name, you may need this to be `true`.
* `new_log_group_tags`: Comma/equal delimited string of tags to include with _auto created_ log groups. Example: `"tag=val,cooltag2=my other value"`
* `log_retention_days`: If set to a number greater than zero, and newly create log group's retention policy is set to this many days.
* `endpoint`: Specify a custom endpoint for the CloudWatch Logs API.
* `sts_endpoint`: Specify a custom endpoint for the STS API; used to assume your custom role provided with `role_arn`.
* `credentials_endpoint`: Specify a custom HTTP endpoint to pull credentials from. The HTTP response body should look like the following:
```
{
    "AccessKeyId": "ACCESS_KEY_ID",
    "Expiration": "EXPIRATION_DATE",
    "SecretAccessKey": "SECRET_ACCESS_KEY",
    "Token": "SECURITY_TOKEN_STRING"
}
```

**Note**: The plugin will always create the log stream, if it does not exist.

### Permissions

This plugin requires the following permissions:
* CreateLogGroup (useful when using dynamic groups)
* CreateLogStream
* DescribeLogStreams
* PutLogEvents
* PutRetentionPolicy (if `log_retention_days` is set > 0)

### Credentials

This plugin uses the AWS SDK Go, and uses its [default credential provider chain](https://docs.aws.amazon.com/sdk-for-go/v1/developer-guide/configuring-sdk.html). If you are using the plugin on Amazon EC2 or Amazon ECS or Amazon EKS, the plugin will use your EC2 instance role or [ECS Task role permissions](https://docs.aws.amazon.com/AmazonECS/latest/developerguide/task-iam-roles.html) or [EKS IAM Roles for Service Accounts for pods](https://docs.aws.amazon.com/eks/latest/userguide/iam-roles-for-service-accounts.html). The plugin can also retrieve credentials from a [shared credentials file](https://docs.aws.amazon.com/cli/latest/userguide/cli-configure-files.html), or from the standard `AWS_ACCESS_KEY_ID`, `AWS_SECRET_ACCESS_KEY`, `AWS_SESSION_TOKEN` environment variables.

### Environment Variables

* `FLB_LOG_LEVEL`: Set the log level for the plugin. Valid values are: `debug`, `info`, and `error` (case insensitive). Default is `info`. **Note**: Setting log level in the Fluent Bit Configuration file using the Service key will not affect the plugin log level (because the plugin is external).
* `SEND_FAILURE_TIMEOUT`: Allows you to configure a timeout if the plugin can not send logs to CloudWatch. The timeout is specified as a [Golang duration](https://golang.org/pkg/time/#ParseDuration), for example: `5m30s`. If the plugin has failed to make any progress for the given period of time, then it will exit and kill Fluent Bit. This is useful in scenarios where you want your logging solution to fail fast if it has been misconfigured (i.e. network or credentials have not been set up to allow it to send to CloudWatch).

### Templating Log Group and Stream Names

 A template in the form of `$(variable)` can be set in `log_group_name` or `log_stream_name`. `variable` can be a map key name in the log message. To access sub-values in the map use the form `$(variable['subkey'])`. Also, it can be replaced with special values to insert the tag, ECS metadata or a random string in the name.

 Special Values:
 *  `$(tag)` references the full tag name, `$(tag[0])` and `$(tag[1])` are the first and second values of log tag split on periods. You may access any member by index, 0 through 9. 
 *  `$(uuid)` will insert a random string in the names. The random string is generated automatically with format: 4 bytes of time (seconds) + 16 random bytes. It is created when the plugin starts up and uniquely identifies the output - which means that until Fluent Bit is restarted, it will be the same. If you have multiple CloudWatch outputs, each one will get a unique UUID.
 * If your container is running in ECS, `$(variable)` can be set as `$(ecs_task_id)`, `$(ecs_cluster)` or `$(ecs_task_arn)`. It will set ECS metadata into `log_group_name` or `log_stream_name`. 

 Here is an example for `fluent-bit.conf`:

```
[INPUT]
    Name        dummy
    Tag         dummy.data
    Dummy {"pam": {"item": "soup", "item2":{"subitem": "rice"}}}

[OUTPUT]
    Name cloudwatch
    Match   *
    region us-east-1
    log_group_name fluent-bit-cloudwatch-$(uuid)-$(tag)
    log_stream_name from-fluent-bit-$(pam['item2']['subitem'])-$(ecs_task_id)-$(ecs_cluster)
    auto_create_group true
```

And here is the resulting log stream name and log group name:

```
log_group_name fluent-bit-cloudwatch-1jD7P6bbSRtbc9stkWjJZYerO6s-dummy.data
log_stream_name from-fluent-bit-rice-37e873f6-37b4-42a7-af47-eac7275c6152-ecs-local-cluster
```

### Fluent Bit Versions

This plugin has been tested with Fluent Bit 1.2.0+. It may not work with older Fluent Bit versions. We recommend using the latest version of Fluent Bit as it will contain the newest features and bug fixes.

### Example Fluent Bit Config File

```
[INPUT]
    Name        forward
    Listen      0.0.0.0
    Port        24224

[OUTPUT]
    Name cloudwatch
    Match   *
    region us-east-1
    log_group_name fluent-bit-cloudwatch
    log_stream_prefix from-fluent-bit-
    auto_create_group true
```

### AWS for Fluent Bit

We distribute a container image with Fluent Bit and these plugins.

##### GitHub

[github.com/aws/aws-for-fluent-bit](https://github.com/aws/aws-for-fluent-bit)

##### Docker Hub

[amazon/aws-for-fluent-bit](https://hub.docker.com/r/amazon/aws-for-fluent-bit/tags)

##### Amazon ECR

You can use our SSM Public Parameters to find the Amazon ECR image URI in your region:

```
aws ssm get-parameters-by-path --path /aws/service/aws-for-fluent-bit/
```

For more see [our docs](https://github.com/aws/aws-for-fluent-bit#public-images).

## License

This library is licensed under the Apache 2.0 License.<|MERGE_RESOLUTION|>--- conflicted
+++ resolved
@@ -23,19 +23,10 @@
 ### Plugin Options
 
 * `region`: The AWS region.
-<<<<<<< HEAD
-* `log_group_name`: The name of the CloudWatch Log Group that you want log records sent to. This value allows a template in the form of `$(variable)`. See `log_stream_name` description for more. The app will attempt to create missing log groups, and will throw an error if it does not have access.
-* `log_stream_name`: The name of the CloudWatch Log Stream that you want log records sent to. This value allows a template in the form of `$(variable)` where
-* `default_log_group_name`: This required variable is the fallback in case any variables in `log_group_name` fails to parse. Defaults to `fluentbit-default`
-* `default_log_stream_name`: This required variable is the fallback in case any variables in `log_stream_name` fails to parse. Defaults to `/fluentbit-default`
-`variable` is a map key name in the log message. To access sub-values in the map
-use the form `$(variable['subkey'])`. Special values: `$(tag)` references the full tag name, `$(tag[0])` and `$(tag[1])` are the first and second values of log tag split on periods. You may access any member by index, 0 through 9.
-=======
 * `log_group_name`: The name of the CloudWatch Log Group that you want log records sent to. This value allows a template in the form of `$(variable)`. See section [Templating Log Group and Stream Names](#templating-log-group-and-stream-names) for more. Fluent Bit will create missing log groups if `auto_create_group` is set, and will throw an error if it does not have permission.
 * `log_stream_name`: The name of the CloudWatch Log Stream that you want log records sent to. This value allows a template in the form of `$(variable)`. See section [Templating Log Group and Stream Names](#templating-log-group-and-stream-names) for more.
 * `default_log_group_name`: This required variable is the fallback in case any variables in `log_group_name` fails to parse. Defaults to `fluentbit-default`.
 * `default_log_stream_name`: This required variable is the fallback in case any variables in `log_stream_name` fails to parse. Defaults to `/fluentbit-default`.
->>>>>>> 7bcf047d
 * `log_stream_prefix`: (deprecated) Prefix for the Log Stream name. Setting this to `prefix-` is the same as setting `log_stream_name = prefix-$(tag)`.
 * `log_key`: By default, the whole log record will be sent to CloudWatch. If you specify a key name with this option, then only the value of that key will be sent to CloudWatch. For example, if you are using the Fluentd Docker log driver, you can specify `log_key log` and only the log message will be sent to CloudWatch.
 * `log_format`: An optional parameter that can be used to tell CloudWatch the format of the data. A value of `json/emf` enables CloudWatch to extract custom metrics embedded in a JSON payload. See the [Embedded Metric Format](https://docs.aws.amazon.com/AmazonCloudWatch/latest/monitoring/CloudWatch_Embedded_Metric_Format_Specification.html).
@@ -80,9 +71,9 @@
  A template in the form of `$(variable)` can be set in `log_group_name` or `log_stream_name`. `variable` can be a map key name in the log message. To access sub-values in the map use the form `$(variable['subkey'])`. Also, it can be replaced with special values to insert the tag, ECS metadata or a random string in the name.
 
  Special Values:
- *  `$(tag)` references the full tag name, `$(tag[0])` and `$(tag[1])` are the first and second values of log tag split on periods. You may access any member by index, 0 through 9. 
+ *  `$(tag)` references the full tag name, `$(tag[0])` and `$(tag[1])` are the first and second values of log tag split on periods. You may access any member by index, 0 through 9.
  *  `$(uuid)` will insert a random string in the names. The random string is generated automatically with format: 4 bytes of time (seconds) + 16 random bytes. It is created when the plugin starts up and uniquely identifies the output - which means that until Fluent Bit is restarted, it will be the same. If you have multiple CloudWatch outputs, each one will get a unique UUID.
- * If your container is running in ECS, `$(variable)` can be set as `$(ecs_task_id)`, `$(ecs_cluster)` or `$(ecs_task_arn)`. It will set ECS metadata into `log_group_name` or `log_stream_name`. 
+ * If your container is running in ECS, `$(variable)` can be set as `$(ecs_task_id)`, `$(ecs_cluster)` or `$(ecs_task_arn)`. It will set ECS metadata into `log_group_name` or `log_stream_name`.
 
  Here is an example for `fluent-bit.conf`:
 
