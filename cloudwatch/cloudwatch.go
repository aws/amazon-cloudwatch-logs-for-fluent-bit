--- conflicted
+++ resolved
@@ -378,28 +378,14 @@
 	return resp, err
 }
 
-<<<<<<< HEAD
 // setGroupStreamNames adds the log group and log stream names to the event struct.
 // This happens by parsing (any) template data in either configured name.
 func (output *OutputPlugin) setGroupStreamNames(e *Event) {
-	// Add the tag to the record so it can be parsed out in the template.
-	split := strings.SplitN(e.Tag, ".", 2)
-	e.Record["TAG"] = e.Tag
-	e.Record["TAG0"] = split[0]
-	e.Record["TAG1"] = ""
-
-	defer func() {
-		delete(e.Record, "TAG")
-		delete(e.Record, "TAG0")
-		delete(e.Record, "TAG1")
-	}()
-
-	if len(split) != 1 {
-		e.Record["TAG1"] = split[1]
-	}
+	// This happens here to avoid running Split more than once per log Event.
+	logTagSplit := strings.SplitN(e.Tag, ".", 10)
 
 	var err error
-	if e.group, err = parseDataMapTags(e.Record, output.logGroupName); err != nil {
+	if e.group, err = parseDataMapTags(e, logTagSplit, output.logGroupName); err != nil {
 		logrus.Errorf("[cloudwatch %d] parsing template: '%s': %v", output.PluginInstanceID, output.logGroupName, err)
 	}
 
@@ -412,21 +398,7 @@
 		return
 	}
 
-	if e.stream, err = parseDataMapTags(e.Record, output.logStreamName); err != nil {
-=======
-// getStreamName attempts to return the correct stream name for the corresponding tag and record.
-func (output *OutputPlugin) getStreamName(tag string, record map[interface{}]interface{}) string {
-	// Create a dynamic log stream name based on the provided log key from the config.
-	if output.logStreamPrefix != "" {
-		return output.logStreamPrefix + tag
-	}
-
-	// This happens here to avoid running Split more than once per log Event.
-	logTagSplit := strings.SplitN(tag, ".", 10)
-
-	name, err := parseDataMapTags(record, logTagSplit, output.logStreamName)
-	if err != nil {
->>>>>>> a244fb8f
+	if e.stream, err = parseDataMapTags(e, logTagSplit, output.logStreamName); err != nil {
 		// If a user gets this error, they need to fix their log_stream_name template to make it go away. Simple.
 		logrus.Errorf("[cloudwatch %d] parsing template: '%s': %v", output.PluginInstanceID, output.logStreamName, err)
 	}
